local skynet = require "skynet"
local codecache = require "skynet.codecache"
local socket = require "socket"
local snax = require "snax"

local port = tonumber(...)
local COMMAND = {}

local function format_table(t)
	local index = {}
	for k in pairs(t) do
		table.insert(index, k)
	end
	table.sort(index)
	local result = {}
	for _,v in ipairs(index) do
		table.insert(result, string.format("%s:%s",v,tostring(t[v])))
	end
	return table.concat(result,"\t")
end

local function dump_line(print, key, value)
	if type(value) == "table" then
		print(key, format_table(value))
	else
		print(key,tostring(value))
	end
end

local function dump_list(print, list)
	local index = {}
	for k in pairs(list) do
		table.insert(index, k)
	end
	table.sort(index)
	for _,v in ipairs(index) do
		dump_line(print, v, list[v])
	end
end

local function split_cmdline(cmdline)
	local split = {}
	for i in string.gmatch(cmdline, "%S+") do
		table.insert(split,i)
	end
	return split
end

local function docmd(cmdline, print)
	local split = split_cmdline(cmdline)
	local cmd = COMMAND[split[1]]
	local ok, list
	if cmd then
		ok, list = pcall(cmd, select(2,table.unpack(split)))
	else
		ok, list = pcall(skynet.call,".launcher","lua", table.unpack(split))
	end

	if ok then
		if list then
			if type(list) == "string" then
				print(list)
			else
				dump_list(print, list)
			end
		else
			print("OK")
		end
	else
		print("Error:", list)
	end
end

local function console_main_loop(stdin, print)
	socket.lock(stdin)
	print("Welcome to skynet console")
	while true do
		local cmdline = socket.readline(stdin, "\n")
		if not cmdline then
			break
		end
		if cmdline ~= "" then
			docmd(cmdline, print)
		end
	end
	socket.unlock(stdin)
end

skynet.start(function()
	local listen_socket = socket.listen ("127.0.0.1", port)
	print("Start debug console at 127.0.0.1",port)
	socket.start(listen_socket , function(id, addr)
		local function print(...)
			local t = { ... }
			socket.write(id, table.concat(t,"\t"))
			socket.write(id, "\n")
		end
		socket.start(id)
		skynet.fork(console_main_loop, id , print)
	end)
end)

function COMMAND.help()
	return {
		help = "This help message",
		list = "List all the service",
		stat = "Dump all stats",
		info = "Info address : get service infomation",
		kill = "kill address : kill service",
		mem = "mem : show memory status",
		gc = "gc : force every lua service do garbage collect",
		start = "lanuch a new lua service",
		snax = "lanuch a new snax service",
		clearcache = "clear lua code cache",
		service = "List unique service",
	}
end

function COMMAND.clearcache()
	codecache.clear()
end

function COMMAND.start(...)
	local addr = skynet.newservice(...)
	if addr then
		return { [skynet.address(addr)] = ... }
	else
		return "Failed"
	end
end

<<<<<<< HEAD
function COMMAND.snax(...)
	local s = snax.newservice(...)
	if s then
		local addr = s.handle
		return { [skynet.address(addr)] = ... }
	else
		return "Failed"
	end
=======
function COMMAND.service()
	return skynet.call("SERVICE", "lua", "LIST")
>>>>>>> 8840c0fe
end<|MERGE_RESOLUTION|>--- conflicted
+++ resolved
@@ -129,7 +129,6 @@
 	end
 end
 
-<<<<<<< HEAD
 function COMMAND.snax(...)
 	local s = snax.newservice(...)
 	if s then
@@ -138,8 +137,8 @@
 	else
 		return "Failed"
 	end
-=======
+end
+
 function COMMAND.service()
 	return skynet.call("SERVICE", "lua", "LIST")
->>>>>>> 8840c0fe
 end