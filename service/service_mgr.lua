local skynet = require "skynet"
local snax = require "snax"

local cmd = {}
local service = {}

local GLOBAL = false

local function request(name, func, ...)
	local ok, handle = pcall(func, ...)
	local s = service[name]
	assert(type(s) == "table")
	if ok then
		service[name] = handle
	else
		service[name] = tostring(handle)
	end

	for _,v in ipairs(s) do
		skynet.wakeup(v)
	end

	if ok then
		return handle
	else
		error(tostring(handle))
	end
end

local function waitfor(name , func, ...)
	local s = service[name]
	if type(s) == "number" then
		return s
	end
	local co = coroutine.running()

	if s == nil then
		s = {}
		service[name] = s
	elseif type(s) == "string" then
		error(s)
	end

	assert(type(s) == "table")

	if not s.launch and func then
		s.launch = true
		return request(name, func, ...)
	end

	table.insert(s, co)
	skynet.wait()
	s = service[name]
	if type(s) == "string" then
		error(s)
	end
	assert(type(s) == "number")
	return s
end

local function read_name(service_name)
	if string.byte(service_name) == 64 then -- '@'
		return string.sub(service_name , 2)
	else
		return service_name
	end
end

function cmd.LAUNCH(service_name, subname, ...)
	local realname = read_name(service_name)

	if realname == "snaxd" then
		return waitfor(service_name.."."..subname, snax.rawnewservice, subname, ...)
	else
		return waitfor(service_name, skynet.newservice, realname, subname, ...)
	end
end

function cmd.QUERY(service_name, subname)
	local realname = read_name(service_name)

	if realname == "snaxd" then
		return waitfor(service_name.."."..subname)
	else
		return waitfor(service_name)
	end
end

local function list_service()
	local result = {}
	for k,v in pairs(service) do
		if type(v) == "string" then
			v = "Error: " .. v
		elseif type(v) == "table" then
			v = "Querying"
		else
			v = skynet.address(v)
		end

		result[k] = v
	end

	return result
end


local function register_global()
	function cmd.GLAUNCH(name, ...)
		local global_name = "@" .. name
		return cmd.LAUNCH(global_name, ...)
	end

	function cmd.GQUERY(name, ...)
		local global_name = "@" .. name
		return cmd.QUERY(global_name, ...)
	end

	local mgr = {}

	function cmd.REPORT(m)
		mgr[m] = true
		skynet.watch(m)
	end

	local function add_list(all, m)
		local harbor = "@" .. skynet.harbor(m)
		local result = skynet.call(m, "lua", "LIST")
		for k,v in pairs(result) do
			all[k .. harbor] = v
		end
	end

	function cmd.LIST()
		local result = {}
		for k in pairs(mgr) do
			pcall(add_list, result, k)
		end
		local l = list_service()
		for k, v in pairs(l) do
			result[k] = v
		end
		return result
	end
end

local function register_local()
	function cmd.GLAUNCH(name, ...)
		local global_name = "@" .. name
		return waitfor(global_name, skynet.call, "SERVICE", "lua", "LAUNCH", global_name, ...)
	end

	function cmd.GQUERY(name, ...)
		local global_name = "@" .. name
		return waitfor(global_name, skynet.call, "SERVICE", "lua", "QUERY", global_name, ...)
	end

	function cmd.LIST()
		return list_service()
	end

	skynet.call("SERVICE", "lua", "REPORT", skynet.self())
end

skynet.start(function()
	skynet.dispatch("lua", function(session, address, command, ...)
		local f = cmd[command]
		if f == nil then
			skynet.ret(skynet.pack(nil, "Invalid command " .. command))
			return
		end

		local ok, r = pcall(f, ...)

		if ok then
			skynet.ret(skynet.pack(r))
		else
			skynet.ret(skynet.pack(nil, r))
		end
	end)
<<<<<<< HEAD
	local handle = skynet.localname ".service"
	if  handle ~= 0 then
		skynet.error(".service is already register by ", skynet.address(handle))
		skynet.exit()
	else
		skynet.register(".service")
=======
	skynet.register(".service")
	if skynet.getenv "standalone" then
		GLOBAL = true
		skynet.register("SERVICE")
		register_global()
	else
		register_local()
>>>>>>> 8840c0fe
	end
end)<|MERGE_RESOLUTION|>--- conflicted
+++ resolved
@@ -3,8 +3,6 @@
 
 local cmd = {}
 local service = {}
-
-local GLOBAL = false
 
 local function request(name, func, ...)
 	local ok, handle = pcall(func, ...)
@@ -177,21 +175,17 @@
 			skynet.ret(skynet.pack(nil, r))
 		end
 	end)
-<<<<<<< HEAD
 	local handle = skynet.localname ".service"
 	if  handle ~= 0 then
 		skynet.error(".service is already register by ", skynet.address(handle))
 		skynet.exit()
 	else
 		skynet.register(".service")
-=======
-	skynet.register(".service")
+	end
 	if skynet.getenv "standalone" then
-		GLOBAL = true
 		skynet.register("SERVICE")
 		register_global()
 	else
 		register_local()
->>>>>>> 8840c0fe
 	end
 end)