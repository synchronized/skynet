--- conflicted
+++ resolved
@@ -1397,12 +1397,8 @@
 				} else {
 					err = "Unknown error";
 				}
-<<<<<<< HEAD
 				force_close(ss, s, &l, result);
-=======
-				force_close(ss, s, result);
 				result->data = (char *)err;
->>>>>>> 2b5c5e3d
 				return SOCKET_ERR;
 			}
 			break;
